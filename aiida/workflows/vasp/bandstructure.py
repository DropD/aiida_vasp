--- conflicted
+++ resolved
@@ -21,25 +21,6 @@
         self.name = kwargs.get('name') or 'unnamed'
         super(Bandstructure, self).__init__(**kwargs)
 
-<<<<<<< HEAD
-    def get_vasp_calc(self, sc=True):
-        from aiida.orm import Code
-
-        vaspcalc = Code.get_from_string('vasp.asevasp')
-        vaspcalc.set_queue_name(self.queue)
-        if sc:
-            vaspcalc.set_max_wallclock_seconds(60)
-            vaspcalc.set_withmpi(False)
-            vaspcalc.set_resources({'num_machines':1, 'num_mpiprocs_per_machine':1})
-
-    @Workflow.step
-    def start(self):
-        params = self.get_parameters()
-        calc = get_vasp_calc(sc=True)
-        incar = params['incar'].copy()
-        incar.remove()
-        calc.use_settings(params['incar'])
-=======
         def get_vasp_calc(self, sc=True):
             '''
             return an asevasp code instance.
@@ -126,5 +107,4 @@
                 self.name, calc.pk, calc.uuid))
             self.add_attributes({'bsstep': {'pk': calc.pk, 'uuid': calc.uuid}})
             self.set_result('band_run', calc)
-            self.next(self.exit)
->>>>>>> 788eda31
+            self.next(self.exit)