--- conflicted
+++ resolved
@@ -16,12 +16,8 @@
 
 commands =
     mkdir -p {toxworkdir}/.aiida
-<<<<<<< HEAD
-    pytest --durations=0 {posargs}
-=======
     reentry scan
-    pytest
->>>>>>> abd1ce90
+    pytest {posargs}
     rm -r {toxworkdir}/.aiida
 
 extras =
