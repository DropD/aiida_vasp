--- conflicted
+++ resolved
@@ -86,21 +86,8 @@
         from aiida.orm import Group
         from aiida.backends.utils import get_automatic_user
 
-<<<<<<< HEAD
-        # TODO: maybe replace with Group.get_or_create?
-        try:
-            group = Group.get(name=famname, type_string=cls.group_type)
-            group_created = False
-        except NotExistent:
-            group = Group(
-                name=famname,
-                type_string=cls.group_type,
-                user=get_automatic_user())
-            group_created = True
-=======
         group, group_created = Group.get_or_create(
             name=famname, type_string=cls.group_type)
->>>>>>> 15c33360
 
         if group.user != get_automatic_user():
             raise UniquenessError("There is already a UpfFamily group "
@@ -140,13 +127,8 @@
                       family_desc=None,
                       store=True,
                       stop_if_existing=False):
-<<<<<<< HEAD
-        '''Import a family from a folder like the ones distributed with VASP,
-        usually named potpaw_XXX'''
-=======
         """Import a family from a folder like the ones distributed with VASP,
         usually named potpaw_XXX"""
->>>>>>> 15c33360
         from aiida.common import aiidalogger
 
         ffound = []
@@ -161,33 +143,7 @@
         # Always update description, even if the group already existed
         group.description = family_desc
 
-<<<<<<< HEAD
-        for pawf in os.listdir(fp):
-            try:
-                ap = os.path.join(fp, pawf)
-                pp = os.path.join(ap, 'POTCAR')
-                if os.path.isdir(ap) and os.path.exists(pp):
-                    ffound.append(pawf)
-                    paw, paw_created = cls.get_or_create(ap)
-                    # ~ paw._set_attr('family', famname)
-                    # ~ upload = paw_created
-                    # enforce group-wise uniqueness of symbols
-                    in_group = False
-                    if not group_created:
-                        in_group = bool(
-                            cls.load_paw(
-                                group=group, symbol=paw.symbol, silent=True))
-                    if not in_group:
-                        paw_list.append((paw, paw_created, pawf))
-            except:
-                import sys
-                e = sys.exc_info()[1]
-                print 'WARNING: skipping ' + os.path.abspath(
-                    os.path.join(fp, pawf))
-                print '  ' + e.__class__.__name__ + ': ' + e.message
-=======
         paw_list = cls._find_paws(family_path, ffound, group, group_created)
->>>>>>> 15c33360
 
         if stop_if_existing:
             for pawinfo in paw_list:
@@ -207,23 +163,13 @@
                                       paw.uuid, path)
                     fupl.append(path)
                 else:
-<<<<<<< HEAD
-                    aiidalogger.debug(
-                        "Reusing node {} for file {}".format(paw.uuid, path))
-=======
                     aiidalogger.debug("Reusing node %s for file %s", paw.uuid,
                                       path)
->>>>>>> 15c33360
 
         if store:
             if group_created:
                 group.store()
-<<<<<<< HEAD
-                aiidalogger.debug(
-                    "New PAW family goup {} created".format(group.uuid))
-=======
                 aiidalogger.debug("New PAW family goup %s created", group.uuid)
->>>>>>> 15c33360
             group.add_nodes(i[0] for i in paw_list)
         else:
             print map(repr, [i[0] for i in paw_list])
@@ -273,11 +219,7 @@
         else:
             potcar_path = pawpath
             isdir = False
-<<<<<<< HEAD
-        md5new = md5_file(pp)
-=======
         md5new = md5_file(potcar_path)
->>>>>>> 15c33360
         paw = cls.query(
             dbattributes__key='md5', dbattributes__tval=md5new).first()
         created = False
