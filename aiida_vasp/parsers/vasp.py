#encoding: utf-8
"""AiiDA Parser for a aiida_vasp.VaspCalculation"""
import numpy as np
from aiida.orm import DataFactory

from aiida_vasp.io.doscar import DosParser
from aiida_vasp.io.eigenval import EigParser
from aiida_vasp.io.kpoints import KpParser
from aiida_vasp.io.outcar import OutcarParser
from aiida_vasp.io.vasprun import VasprunParser
from aiida_vasp.parsers.base import BaseParser

LINKNAME_DICT = {
    'parameters': 'output_parameters',
    'kpoints': 'output_kpoints',
    'structure': 'output_structure',
    'array': 'output_array',
    'trajectory': 'output_trajectory',
    'bands': 'output_band',
    'dos': 'output_dos',
    'chgcar': 'chgcar',
    'wavecar': 'wavecar',
    'born_charges': 'born_charges',
}

DEFAULT_OPTIONS = {
    'add_bands': False,
    'add_chgcar': False,
    'add_dos': False,
    'add_kpoints': False,
    'add_parameters': True,
    'add_structure': True,
    'add_wavecar': False,
    'should_parse_DOSCAR': False,
    'should_parse_EIGENVAL': False,
    'should_parse_IBZKPT': False,
    'should_parse_OUTCAR': True,
    'should_parse_vasprun.xml': True,
}

# Dictionary holding all the quantities which can be parsed by the vasp parser. Currently those coincide
# with the output nodes, however this might change in a later version. Also at the moment the aditional
# information in the values is not used.
PARSABLE_QUANTITIES = {
    'parameters': {
        'parsers': ['OUTCAR', 'vasprun.xml'],
        'nodeName': 'parameters',
        'prerequesites': []
    },
    'structure': {
        'parsers': ['CONTCAR'],
        'nodeName': 'structure',
        'prerequesites': []
    },
    'bands': {
        'parsers': ['EIGENVAL', 'vasprun.xml'],
        'nodeName': 'bands',
        'prerequesites': ['structure']
    },
    'kpoints': {
        'parsers': ['EIGENVAL', 'IBZKPT'],
        'nodeName': 'kpoints',
        'prerequesites': []
    },
    'dos': {
        'parsers': ['vasprun.xml', 'DOSCAR'],
        'nodeName': 'dos',
        'prerequesites': []
    },
    'chgcar': {
        'parsers': ['CHGCAR'],
        'nodeName': 'chgcar',
        'prerequesites': []
    },
    'wavecar': {
        'parsers': ['WAVECAR'],
        'nodeName': 'wavecar',
        'prerequesites': []
    },
}

PARSABLE_FILES = {
    'DOSCAR': {
        'parser_class': DosParser,
        'is_critical': False,
        'status': 'Unknown'
    },
    'EIGENVAL': {
        'parser_class': EigParser,
        'is_critical': False,
        'status': 'Unknown'
    },
    'IBZKPT': {
        'parser_class': KpParser,
        'is_critical': False,
        'status': 'Unknown'
    },
    'OUTCAR': {
        'parser_class': OutcarParser,
        'is_critical': True,
        'status': 'Unknown'
    },
    'vasprun.xml': {
        'parser_class': VasprunParser,
        'is_critical': False,
        'status': 'Unknown'
    },
}


class VaspParser(BaseParser):
<<<<<<< HEAD
    """Parses all Vasp calculations."""
=======
    """
    Parses all Vasp calculations. The parser will check which quantities to parse and which nodes to add
    to the calculation based on the 'parser_settings' card in the 'settings' ParameterData of the
    corresponding VaspCalculation.

    Parser Settings usage:

    Parser settings can be passed through the input node `settings` as follows::

        settings = ParameterData(dict={
            'parser_settings': {
                ...
            }
        })

    Valid keys for `parser_settings` are:

    * `add_<quantity>`, where quantity is one of:

        'parameters': Parameterdata node containing various quantities from OUTCAR and vasprun.xml.
        'bands':      Band structure node parsed from EIGENVAL.
        'dos':        ArrayData node containing the DOS parsed from DOSCAR.
        'kpoints':    KpointsData node parsed from IBZKPT.
        'wavecar':    FileData node containing the WAVECAR file.
        'chgcar':     FileData node containing the CHGCAR file.
    """
>>>>>>> 242499f2

    def __init__(self, calc):
        super(VaspParser, self).__init__(calc)

        self.out_folder = None

        self._settings = DEFAULT_OPTIONS
        self._settings.update(self._calc.inp.settings.get_dict().get('parser_settings', DEFAULT_OPTIONS))

        self._check_and_validate_settings()

        self._nodes_to_add = list(PARSABLE_QUANTITIES.keys())
        self._parsable_files = PARSABLE_FILES

        self._parsers = {
            'vasprun.xml': None,
            'DOSCAR': None,
            'IBZKPT': None,
            'OUTCAR': None,
            'EIGENVAL': None,
        }

        self._quantities_to_parse = []
        self._output_nodes = {}

    def parse_with_retrieved(self, retrieved):

        self.check_state()
        self.out_folder = self.get_folder(retrieved)

        if not self.out_folder:
            return self.result(success=False)

        # Get all specialised file parsers. Warnings will be issued if a file should be parsed and
        # the corresponding files do not exist.
        success = self._set_file_parsers()

        if not success:
            # A critical file i.e. OUTCAR does not exist. Abort parsing.
            return self.result(success=False)

        # Get an initial list of quantities which should be parsed.
        self._update_parsing_list()

        # Parse all implemented quantities in the nodesToAdd list, if they should be parsed. The list
        # might get dynamically updated during the loop.
        while self._quantities_to_parse:
            quantity = self._quantities_to_parse.pop(0)
            if self._settings['add_' + quantity]:
                if not self._check_prerequesites(quantity):
                    continue
                self._output_nodes.update(getattr(self, '_get_' + quantity)())

        # Add output nodes if the corresponding data exists.
        for key, value in self._output_nodes.iteritems():
            if value:
                self._set_node(key, value)

        return self.result(success=True)

    def _check_and_validate_settings(self):
        """Check the settings and set which files should be parsed based on the input."""

        import copy
        new_settings = copy.deepcopy(self._settings)

        for key, value in self._settings.iteritems():
            if not key.startswith('add_'):
                # only keys starting with 'add_' will change the behaviour of the parser so get the next one.
                continue
            if not value:
                # The quantity should not be added, so the corresponding files do not have to be parsed.
                continue
            quantity = key[4:]
            if quantity not in PARSABLE_QUANTITIES:
                self.logger.warning('{0} has been requested by setting add_{0}'.format(quantity) +
                                    ' however it has not been implemented. Please check the docstrings' +
                                    ' in  aiida_vasp.parsers.vasp.py for valid input.')
                continue

            for filename in PARSABLE_QUANTITIES[quantity]['parsers']:
                new_settings['should_parse_' + filename] = value

        self._settings = new_settings

    def _update_parsing_list(self):
        """Add all quantities, which should be parsed to the quantitiesToParse list."""

        for quantity in self._nodes_to_add:
            if quantity in self._quantities_to_parse:
                continue
            if getattr(self, '_should_parse_' + quantity)():
                self._quantities_to_parse.append(quantity)

    def _set_file_parsers(self):
        """
        Set the specific file parsers for OUTCAR, DOSCAR, EIGENVAL and vasprun.xml.
        Return False if a critical file is missing, which will abort the parsing.
        """

        for key, value in self._parsable_files.iteritems():
            if not self._settings['should_parse_' + key]:
                continue
            if self._parsers[key]:
                continue

            # We should parse this file and the parser has not been set yet.
            file_to_parse = self.get_file(key)
            if not file_to_parse:
                self._parsers[key] = None
                if value['is_critical']:
                    self.logger.error('{} not found, look at the scheduler output for troubleshooting.'.format(key))
                    return False

                # The file is not critical
                if self._settings['should_parse_' + key]:
                    self.logger.warning('{0} not found, but should be parsed.'.format(key))
            else:
                # The file should be parsed and has been found
                self._parsers[key] = value['parser_class'](file_to_parse)

        # All critical files have been found, so we can safely return True.
        return True

    def _check_prerequesites(self, quantity):
        """Check whether the prerequesites of a given quantity have been met. If not either
           requeue or prevent this quantity from being parsed."""

        prerequesites = PARSABLE_QUANTITIES[quantity]['prerequesites']
        for preq in prerequesites:
            if preq in self._output_nodes:
                # requirement met, check the next one
                continue

            # Requirement not met yet.
            if preq in self._quantities_to_parse:
                # The prerequesite is in the queue, requeue this quantity and return
                self._quantities_to_parse.append(quantity)
                return False

            # The prerequesite is not met and also not in the queue. Don't parse this quantity.
            return False

        # All requirements have been met
        return True

    def _should_parse_dos(self):
        """Return True if dos should be parsed."""

        if not self._parsers['vasprun.xml']:
            return False
        if not self._parsers['DOSCAR']:
            return False

        if self._settings['add_dos'] and not self._parsers['vasprun.xml'].is_static:
            self.logger.warning('Adding a DOS node has been requested by setting "add_dos = True".' +
                                ' However, for calculating a DOS a static calculation is recommended.')

        return self._settings['add_dos']

    def _get_dos(self):
        """Returns a doscar array node wrapped in a dictionary. """

        vrp = self._parsers['vasprun.xml']
        dcp = self._parsers['DOSCAR']

<<<<<<< HEAD
    def read_run(self):
        """Read vasprun.xml."""
        vasprun = self.get_file('vasprun.xml')
        if not vasprun:
            self.logger.warning('no vasprun.xml found')
            return None
        return VasprunParser(vasprun)

    def read_dos(self):
        """Read DOSCAR for more accurate tdos and pdos."""
        doscar = self.get_file('DOSCAR')
        if not doscar:
            self.logger.warning('no DOSCAR found')
            return None
        return DosParser(doscar)

    @staticmethod
    def get_dos_node(vrp, dcp):
        """Take VasprunParser and DosParser objects and return a doscar array node."""
=======
>>>>>>> 242499f2
        if not vrp or not dcp:
            return {'dos': None}

        dosnode = DataFactory('array')()
        # vrp.pdos is a numpy array, and thus not directly bool-convertible
        if vrp.pdos.size > 0:
            pdos = vrp.pdos.copy()
            for i, name in enumerate(vrp.pdos.dtype.names[1:]):
                num_spins = vrp.pdos.shape[1]
                # ~ pdos[name] = dcp[:, :, i+1:i+1+ns].transpose(0,2,1)
                cur = dcp.pdos[:, :, i + 1:i + 1 + num_spins].transpose(0, 2, 1)
                cond = vrp.pdos[name] < 0.1
                pdos[name] = np.where(cond, cur, vrp.pdos[name])
            dosnode.set_array('pdos', pdos)
        num_spins = 1
        if dcp.tdos.shape[1] == 5:
            num_spins = 2
        tdos = vrp.tdos[:num_spins, :].copy()
        for i, name in enumerate(vrp.tdos.dtype.names[1:]):
            cur = dcp.tdos[:, i + 1:i + 1 + num_spins].transpose()
            cond = vrp.tdos[:num_spins, :][name] < 0.1
            tdos[name] = np.where(cond, cur, vrp.tdos[:num_spins, :][name])
        dosnode.set_array('tdos', tdos)
        return {'dos': dosnode}

<<<<<<< HEAD
    def read_cont(self):
        """Read CONTCAR for output structure."""
        from ase.io import read
        structure = DataFactory('structure')()
        cont = self.get_file('CONTCAR')
        if not cont:
            self.logger.info('CONTCAR not found!')
            return None
        structure.set_ase(read(cont, format='vasp'))
        return structure

    def read_eigenval(self):
        """
=======
    def _should_parse_bands(self):
        """Return True if bands should be parsed."""

        if not self._parsers['EIGENVAL']:
            return False

        if self._settings['add_bands'] and not self._parsers['vasprun.xml'].is_static:
            self.logger.warning('Adding a band_structure node has been requested by setting' +
                                ' "add_bands = True". However, for calculating a band structure' + ' a static calculation is recommended.')

        return self._settings['add_bands']

    def _get_bands(self):
        '''
>>>>>>> 242499f2
        Create a bands and a kpoints node from values in eigenvalue.

        :return: bsnode, kpout

        * bsnode: BandsData containing eigenvalues from EIGENVAL
                and occupations from vasprun.xml
        * kpout: KpointsData containing kpoints from EIGENVAL,

        both bsnode as well as kpnode come with cell unset
        """
        eig = self.get_file('EIGENVAL')
        if not eig:
            return {'bands': None, 'kpoints': None}

        _, kpoints, bands = EigParser.parse_eigenval(eig)
        bsnode = DataFactory('array.bands')()
        kpout = DataFactory('array.kpoints')()
        # Take the output structure if available.
        structure = None
        if 'structure' in self._output_nodes:
            structure = self._output_nodes['structure']
        if structure is None:
            structure = self._calc.inp.structure
        bsnode.set_cell(structure.get_ase().get_cell())
        kpout.set_cell(structure.get_ase().get_cell())
        if self._calc.inp.kpoints.get_attrs().get('array|kpoints'):
            bsnode.set_kpointsdata(self._calc.inp.kpoints)
        if self._calc.inp.kpoints.labels:
            bsnode.labels = self._calc.inp.kpoints.labels
        else:
            bsnode.set_kpoints(kpoints[:, :3], weights=kpoints[:, 3], cartesian=False)
        bsnode.set_bands(bands, occupations=self._parsers['vasprun.xml'].occupations)
        kpout.set_kpoints(kpoints[:, :3], weights=kpoints[:, 3], cartesian=False)
        return {'bands': bsnode, 'kpoints': kpout}

    def _should_parse_kpoints(self):
        """Return True if IBZKPT should be parsed."""

        if not self._parsers['IBZKPT']:
            return False

        return self._settings['add_kpoints']

    def _get_kpoints(self):
        """Create a DB Node for the IBZKPT file"""

        kpp = self._parsers['IBZKPT']

        if kpp is None:
            return {'kpoints': None}

        kpout = DataFactory('array.kpoints')()
        kpout.set_kpoints(kpp.kpoints, weights=kpp.weights, cartesian=kpp.cartesian)

        return {'kpoints': kpout}

    def _should_parse_chgcar(self):
        """Return True if CHGCAR should be parsed."""

        if self._settings['add_chgcar'] and not self._parsers['vasprun.xml'].is_sc:
            self.logger.warning('Adding a CHGCAR node has been requested by setting "add_chgcar = True".' +
                                ' However, the calculation is not selfconsistent.')

        return self._settings['add_chgcar'] and self._parsers['vasprun.xml'].is_sc

    def _get_chgcar(self):
        """Create a DB Node for the CHGCAR file"""

        chgc = self.get_file('CHGCAR')

        if chgc is None:
            return {'chgcar': None}

        chgnode = DataFactory('vasp.chargedensity')()
        chgnode.set_file(chgc)

        return {'chgcar': chgnode}

    def _should_parse_structure(self):
        """Return True if Structure should be parsed."""

        return self._settings['add_structure']

    def _get_structure(self):
        '''read CONTCAR for output structure'''

        from ase.io import read
        structure = DataFactory('structure')()
        cont = self.get_file('CONTCAR')
        if not cont:
            self.logger.info('CONTCAR not found!')
            return {'structure': None}
        structure.set_ase(read(cont, format='vasp'))
        return {'structure': structure}

    def _should_parse_wavecar(self):
        """Return True if WAVECAR should be parsed."""

        if self._settings['add_wavecar'] and not self._parsers['vasprun.xml'].is_sc:
            self.logger.warning('Adding a WAVECAR node has been requested by setting "add_wavecar = True".' +
                                ' However, the calculation is not selfconsistent.')

        return self._settings['add_chgcar'] and self._parsers['vasprun.xml'].is_sc

    def _get_wavecar(self):
        """Create a DB Node for the WAVECAR file"""

        wfn = self.get_file('WAVECAR')

        if wfn is None:
            return {'wavecar': None}

        wfnode = DataFactory('vasp.wavefun')()
        wfnode.set_file(wfn)

        return {'wavecar': wfnode}

    def _should_parse_parameters(self):
        """Return True if Parameters should be parsed."""

        return self._settings['add_parameters']

    def _get_parameters(self):
        """Create ParameterData holding output parsed from OUTCAR and vasprun.xml."""

        output = DataFactory('parameter')()
        if not self._parsers['OUTCAR'] and not self._parsers['vasprun.xml']:
            return {'parameters': None}

        if self._parsers['OUTCAR']:
            output.update_dict(self._parsers['OUTCAR'].output_dict)

        if self._parsers['vasprun.xml']:
            output.update_dict({'efermi': self._parsers['vasprun.xml'].efermi})

        return {'parameters': output}

    def _set_node(self, node_name, node):
        """Wrapper for self.add_node, checking whether the Node is None and using the correct linkname"""

        if node is not None:
            self.add_node(LINKNAME_DICT[node_name], node)<|MERGE_RESOLUTION|>--- conflicted
+++ resolved
@@ -109,28 +109,21 @@
 
 
 class VaspParser(BaseParser):
-<<<<<<< HEAD
-    """Parses all Vasp calculations."""
-=======
     """
-    Parses all Vasp calculations. The parser will check which quantities to parse and which nodes to add
+    Parses all Vasp calculations.
+
+    The parser will check which quantities to parse and which nodes to add
     to the calculation based on the 'parser_settings' card in the 'settings' ParameterData of the
     corresponding VaspCalculation.
-
     Parser Settings usage:
-
     Parser settings can be passed through the input node `settings` as follows::
-
         settings = ParameterData(dict={
             'parser_settings': {
                 ...
             }
         })
-
     Valid keys for `parser_settings` are:
-
     * `add_<quantity>`, where quantity is one of:
-
         'parameters': Parameterdata node containing various quantities from OUTCAR and vasprun.xml.
         'bands':      Band structure node parsed from EIGENVAL.
         'dos':        ArrayData node containing the DOS parsed from DOSCAR.
@@ -138,7 +131,6 @@
         'wavecar':    FileData node containing the WAVECAR file.
         'chgcar':     FileData node containing the CHGCAR file.
     """
->>>>>>> 242499f2
 
     def __init__(self, calc):
         super(VaspParser, self).__init__(calc)
@@ -236,6 +228,7 @@
     def _set_file_parsers(self):
         """
         Set the specific file parsers for OUTCAR, DOSCAR, EIGENVAL and vasprun.xml.
+
         Return False if a critical file is missing, which will abort the parsing.
         """
 
@@ -264,8 +257,11 @@
         return True
 
     def _check_prerequesites(self, quantity):
-        """Check whether the prerequesites of a given quantity have been met. If not either
-           requeue or prevent this quantity from being parsed."""
+        """
+        Check whether the prerequesites of a given quantity have been met.
+
+        If not either requeue or prevent this quantity from being parsed.
+        """
 
         prerequesites = PARSABLE_QUANTITIES[quantity]['prerequesites']
         for preq in prerequesites:
@@ -300,33 +296,11 @@
         return self._settings['add_dos']
 
     def _get_dos(self):
-        """Returns a doscar array node wrapped in a dictionary. """
+        """Return a doscar array node wrapped in a dictionary."""
 
         vrp = self._parsers['vasprun.xml']
         dcp = self._parsers['DOSCAR']
 
-<<<<<<< HEAD
-    def read_run(self):
-        """Read vasprun.xml."""
-        vasprun = self.get_file('vasprun.xml')
-        if not vasprun:
-            self.logger.warning('no vasprun.xml found')
-            return None
-        return VasprunParser(vasprun)
-
-    def read_dos(self):
-        """Read DOSCAR for more accurate tdos and pdos."""
-        doscar = self.get_file('DOSCAR')
-        if not doscar:
-            self.logger.warning('no DOSCAR found')
-            return None
-        return DosParser(doscar)
-
-    @staticmethod
-    def get_dos_node(vrp, dcp):
-        """Take VasprunParser and DosParser objects and return a doscar array node."""
-=======
->>>>>>> 242499f2
         if not vrp or not dcp:
             return {'dos': None}
 
@@ -352,21 +326,6 @@
         dosnode.set_array('tdos', tdos)
         return {'dos': dosnode}
 
-<<<<<<< HEAD
-    def read_cont(self):
-        """Read CONTCAR for output structure."""
-        from ase.io import read
-        structure = DataFactory('structure')()
-        cont = self.get_file('CONTCAR')
-        if not cont:
-            self.logger.info('CONTCAR not found!')
-            return None
-        structure.set_ase(read(cont, format='vasp'))
-        return structure
-
-    def read_eigenval(self):
-        """
-=======
     def _should_parse_bands(self):
         """Return True if bands should be parsed."""
 
@@ -380,16 +339,14 @@
         return self._settings['add_bands']
 
     def _get_bands(self):
-        '''
->>>>>>> 242499f2
+        """
         Create a bands and a kpoints node from values in eigenvalue.
 
-        :return: bsnode, kpout
+        :returns: bsnode, kpout
 
         * bsnode: BandsData containing eigenvalues from EIGENVAL
                 and occupations from vasprun.xml
         * kpout: KpointsData containing kpoints from EIGENVAL,
-
         both bsnode as well as kpnode come with cell unset
         """
         eig = self.get_file('EIGENVAL')
@@ -466,7 +423,7 @@
         return self._settings['add_structure']
 
     def _get_structure(self):
-        '''read CONTCAR for output structure'''
+        """Read CONTCAR for output structure."""
 
         from ase.io import read
         structure = DataFactory('structure')()
