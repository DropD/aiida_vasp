"""
Parser settings.

----------------
Defines the file associated with each file parser and the default node
compositions of quantities.
"""
# pylint: disable=import-outside-toplevel
from aiida_vasp.parsers.file_parsers.doscar import DosParser
from aiida_vasp.parsers.file_parsers.eigenval import EigParser
from aiida_vasp.parsers.file_parsers.kpoints import KpointsParser
from aiida_vasp.parsers.file_parsers.outcar import OutcarParser
from aiida_vasp.parsers.file_parsers.vasprun import VasprunParser
from aiida_vasp.parsers.file_parsers.chgcar import ChgcarParser
from aiida_vasp.parsers.file_parsers.wavecar import WavecarParser
from aiida_vasp.parsers.file_parsers.poscar import PoscarParser
from aiida_vasp.parsers.file_parsers.stream import StreamParser
from aiida_vasp.utils.extended_dicts import DictWithAttributes

FILE_PARSER_SETS = {
    'default': {
        'DOSCAR': {
            'parser_class': DosParser,
            'is_critical': False,
            'status': 'Unknown'
        },
        'EIGENVAL': {
            'parser_class': EigParser,
            'is_critical': False,
            'status': 'Unknown'
        },
        'IBZKPT': {
            'parser_class': KpointsParser,
            'is_critical': False,
            'status': 'Unknown'
        },
        'OUTCAR': {
            'parser_class': OutcarParser,
            'is_critical': False,
            'status': 'Unknown'
        },
        'vasprun.xml': {
            'parser_class': VasprunParser,
            'is_critical': False,
            'status': 'Unknown'
        },
        'CHGCAR': {
            'parser_class': ChgcarParser,
            'is_critical': False,
            'status': 'Unknown'
        },
        'WAVECAR': {
            'parser_class': WavecarParser,
            'is_critical': False,
            'status': 'Unknown'
        },
        'CONTCAR': {
            'parser_class': PoscarParser,
            'is_critical': False,
            'status': 'Unknown'
        },
        'vasp_output': {
            'parser_class': StreamParser,
            'is_critical': False,
            'status': 'Unkonwn'
        }
    },
}
""" NODES """

NODES = {
    'misc': {
<<<<<<< HEAD
        'link_name':
            'misc',
        'type':
            'dict',
        'quantities': [
            'total_energies', 'maximum_stress', 'maximum_force', 'symmetries', 'magnetization', 'notifications', 'run_status',
            'band_properties', 'fermi_level', 'run_stats'
        ]
=======
        'link_name': 'misc',
        'type': 'dict',
        'quantities': ['total_energies', 'maximum_stress', 'maximum_force', 'symmetries', 'magnetization', 'notifications', 'version']
>>>>>>> 09cc52d0
    },
    'kpoints': {
        'link_name': 'kpoints',
        'type': 'array.kpoints',
        'quantities': ['kpoints'],
    },
    'structure': {
        'link_name': 'structure',
        'type': 'structure',
        'quantities': ['structure'],
    },
    'poscar-structure': {
        'link_name': 'structure',
        'type': 'structure',
        'quantities': ['poscar-structure'],
    },
    'trajectory': {
        'link_name': 'trajectory',
        'type': 'array.trajectory',
        'quantities': ['trajectory'],
    },
    'forces': {
        'link_name': 'forces',
        'type': 'array',
        'quantities': ['forces'],
    },
    'stress': {
        'link_name': 'stress',
        'type': 'array',
        'quantities': ['stress'],
    },
    'bands': {
        'link_name': 'bands',
        'type': 'array.bands',
        'quantities': ['eigenvalues', 'kpoints', 'occupancies'],
    },
    'dos': {
        'link_name': 'dos',
        'type': 'array',
        'quantities': ['dos'],
    },
    'energies': {
        'link_name': 'energies',
        'type': 'array',
        'quantities': ['energies'],
    },
    'projectors': {
        'link_name': 'projectors',
        'type': 'array',
        'quantities': ['projectors'],
    },
    'born_charges': {
        'link_name': 'born_charges',
        'type': 'array',
        'quantities': ['born_charges'],
    },
    'dielectrics': {
        'link_name': 'dielectrics',
        'type': 'array',
        'quantities': ['dielectrics'],
    },
    'hessian': {
        'link_name': 'hessian',
        'type': 'array',
        'quantities': ['hessian'],
    },
    'dynmat': {
        'link_name': 'dynmat',
        'type': 'array',
        'quantities': ['dynmat'],
    },
    'chgcar': {
        'link_name': 'chgcar',
        'type': 'vasp.chargedensity',
        'quantities': ['chgcar'],
    },
    'wavecar': {
        'link_name': 'wavecar',
        'type': 'vasp.wavefun',
        'quantities': ['wavecar'],
    },
    'site_magnetization': {
        'link_name': 'site_magnetization',
        'type': 'dict',
        'quantities': ['site_magnetization'],
    },
}


class ParserSettings(object):  # pylint: disable=useless-object-inheritance
    """
    Settings object for the VaspParser.

    :param settings: Dict with the 'parser_settings'.
    :param default_settings: Dict with default settings.

    This provides the following properties to other components of the VaspParser:

        * nodes: A list with all requested output nodes.

        * parser_definitions: A Dict with the FileParser definitions.
    """

    def __init__(self, settings, default_settings=None):
        self.alternatives = {}
        if settings is None:
            settings = {}
        self._settings = settings
        if default_settings is not None:
            self.update_with(default_settings)

        self.nodes = {}
        self.set_nodes()

        self.parser_definitions = {}
        self.set_parser_definitions(self._settings.get('file_parser_set'))

    def set_nodes(self):
        """
        Set the 'nodes' card of a settings object.

        Nodes can be added by setting:

            'add_node_name' : value

        in 'parser_settings'. The type of value determines the mode for adding the node:

         -  bool: if True and node_name in NODES a default node will be add with default quantities.

                'add_structure': True

         -  list: if node_name in NODES a default node with updated quantities will be added.

                'add_parameters': ['efermi', 'energies', ...]

         -  dict: a custom node will be add. The dict must provide 'type' and 'quantities'. 'link_name' is optional

                'add_custom_node': {'type': 'parameter', 'quantities': ['efermi', 'forces'], 'link_name': 'my_custom_node'}
        """
        from copy import deepcopy

        self.nodes = {}

        # First, find all the nodes, that should be added.
        for key, value in self._settings.items():
            if not key.startswith('add_'):
                # only keys starting with 'add_' are relevant as nodes.
                continue
            if not value:
                # The quantity should not be added (This also excludes nodes with empty list or dict).
                continue

            node_name = key[4:]
            node_dict = deepcopy(NODES.get(node_name, {}))

            if isinstance(value, list):
                node_dict['quantities'] = value

            if isinstance(value, dict):
                node_dict.update(value)

            if 'link_name' not in node_dict:
                node_dict['link_name'] = node_name

            self.add_node(node_name, node_dict)

    def add_node(self, node_name, node_dict=None):
        """Add a definition of node to the nodes dictionary."""
        from copy import deepcopy

        if node_dict is None:
            # Try to get a node_dict from NODES.
            node_dict = deepcopy(NODES.get(node_name, {}))

        # Check, whether the node_dict contains required keys 'type' and 'quantities'
        for key in ['type', 'quantities']:
            if node_dict.get(key) is None:
                return

        self.nodes[node_name] = DictWithAttributes(node_dict)

    def update_with(self, update_dict):
        """Selectively update keys from one Dictionary to another."""
        for key, value in update_dict.items():
            if key not in self._settings:
                self._settings[key] = value

    def get(self, item, default=None):
        return self._settings.get(item, default)

    def set_parser_definitions(self, file_parser_set='default'):
        """Load the parser definitions."""
        from copy import deepcopy

        if file_parser_set not in FILE_PARSER_SETS:
            return
        for file_name, parser_dict in FILE_PARSER_SETS.get(file_parser_set).items():
            self.parser_definitions[file_name] = deepcopy(parser_dict)

    @property
    def quantities_to_parse(self):
        """Return the combined list of all the quantities, required for the current nodes."""
        quantities = []
        for value in self.nodes.values():
            for quantity in value['quantities']:
                if quantity in quantities:
                    continue
                quantities.append(quantity)
        return quantities<|MERGE_RESOLUTION|>--- conflicted
+++ resolved
@@ -70,20 +70,14 @@
 
 NODES = {
     'misc': {
-<<<<<<< HEAD
         'link_name':
             'misc',
         'type':
             'dict',
         'quantities': [
             'total_energies', 'maximum_stress', 'maximum_force', 'symmetries', 'magnetization', 'notifications', 'run_status',
-            'band_properties', 'fermi_level', 'run_stats'
+            'band_properties', 'fermi_level', 'run_stats', 'version'
         ]
-=======
-        'link_name': 'misc',
-        'type': 'dict',
-        'quantities': ['total_energies', 'maximum_stress', 'maximum_force', 'symmetries', 'magnetization', 'notifications', 'version']
->>>>>>> 09cc52d0
     },
     'kpoints': {
         'link_name': 'kpoints',
