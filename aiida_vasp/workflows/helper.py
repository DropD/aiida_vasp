"""Common code for all workflows"""


class WorkflowHelper(object):
    """Helper Class for AiiDA-VASP workflows"""

    def __init__(self, **kwargs):
        self.parent = kwargs['parent']

    def get_parameters(self):
        return self.parent.get_parameters()

    def _get_calc_maker(self, calc_type, **kwargs):
        """
        Instatiate a :py:class:`VaspMaker <aiida_vasp.calcs.maker.VaspMaker>`
        and feed it the common input parameters for all vasp workflows.
        """
        from aiida.orm import Code
        from aiida_vasp.calcs.maker import VaspMaker
        params = self.get_parameters()
        good_init = bool(kwargs.get('continue_from'))
        good_init |= bool(kwargs.get('copy_from'))
        good_init |= bool(kwargs.get('structure'))
        if not good_init:
            kwargs['structure'] = params['structure']
            kwargs['paw_family'] = kwargs.get('paw_family',
                                              params['paw_family'])
            kwargs['paw_map'] = kwargs.get('paw_map') or params['paw_map']
        maker = VaspMaker(calc_cls=calc_type, **kwargs)
        if params.get('parameters'):
            maker.rewrite_parameters(**params['parameters'])

        kpoints = params.get('kpoints')
        kp_valid, log = self._verify_kpoints(params)
        if kpoints and kp_valid:
            if kpoints.get('mesh'):
                maker.set_kpoints_mesh(kpoints['mesh'])
            elif kpoints.get('list'):
                maker.set_kpoints_list(kpoints['list'])
                maker.kpoints.labels = params.get('kpoint_labels', '')
            elif kpoints.get('path'):
                maker.set_kpoints_path(kpoints['path'])
        elif kp_valid:
            pass
        else:
            raise ValueError(log)

        maker.code = Code.get_from_string(params['vasp_code'])
        maker.label = params.get('label', self._default_label(maker.structure))
        maker.queue = params['queue']
        maker.resources = params['resources']
        return maker

    def _default_label(self, structure):
        label = '[{}]: Calculation for {}'
        label = label.format(self.parent.__class__.__name__,
                             structure.get_formula())
        return label

    @staticmethod
    def _calc_start_msg(name, calc):
        """returns a message that the calculation was started"""
        msg = 'Calculation started: {name}, PK={calc.pk}, uuid={calc.uuid}'
        return msg.format(name=name, calc=calc)

    @staticmethod
    def _subwf_start_msg(name, workflow):
        """returns a message that the subworkflow was started"""
        msg = 'Workflow started: {name}, PK={wf.pk}, uuid={wf.uuid}'
        return msg.format(name=name, wf=workflow)

    def _wf_start_msg(self):
        """returns a message that the workflow was started"""
        params = self.get_parameters()
        msg = 'Workflow started: {wf_class} **{wf_label}**'
        wfclass = self.parent.__class__.__name__
        wflabel = self.parent.label or params.get('label', 'unlabeled')
        return msg.format(wf_class=wfclass, wf_label=wflabel)

    @staticmethod
    def _calc_invalid_outs_msg(calc, links):
        msg = ('Calculation {} does not have all required output nodes. '
               'The required outputs are: {}')
        return msg.format(calc.pk, links)

    def _get_first_step_calc(self, step):
        """return either the first calculation for a step or
        None, if there isn't any"""
        step_calcs = self.parent.get_step_calculations(step)
        if not bool(step_calcs):
            self.parent.append_to_report(
                'no calculation found for step {}'.format(step.__name__))
            return None
        first_calc = step_calcs[0]
        return first_calc

    @staticmethod
    def _verify_calc_output(calc, output_keys):
        """returns True only if all output link names given in
        output_keys are present on calc"""
        if not bool(calc):
            return False
        out = calc.get_outputs_dict()
        valid_out = True
        for k in output_keys:
            valid_out &= bool(out.get(k))
        return valid_out

    # ~ def set_params(self, params, **kwargs):
    # ~ self._verify_params(params)
    # ~ self.parent.set_params(params, **kwargs)

    def _verify_params(self, params, silent=False):
        """finds _verify_param_* methods on the parent instance
        and loops through them to check parameter consistency"""
        valid = True
        log = []

        par_dict = self.parent.__class__.__dict__
        verify_funcs = {
            k: v
            for k, v in par_dict.iteritems() if '_verify_param_' in k
        }

        for _, func in verify_funcs.iteritems():
            if isinstance(func, classmethod):
                func = func.__func__
            valid_i, log_i = func(self.parent, params)
            valid &= valid_i
            log.append(log_i)

        log = filter(None, log)
        log = '\n'.join(log)
        if not silent:
            if any(log):
                raise ValueError(log)
        return valid, log

    @classmethod
    def _verify_params_cls(cls, wf_cls, params, silent=False):
        """same as _verify_params, but looks for classmethods on
        the given workflow class"""
        valid = True
        log = []

        par_dict = wf_cls.__class__.__dict__
        verify_funcs = {
            k: v
            for k, v in par_dict.iteritems()
            if '_verify_param_' in k and isinstance(v, classmethod)
        }

        for _, func in verify_funcs.iteritems():
            valid_i, log_i = func.__func__(wf_cls, params)
            valid &= valid_i
            log.append(log_i)

        log = filter(None, log)
        log = '\n'.join(log)
        if not silent:
            if any(log):
                raise ValueError(log)
        return valid, log

    def _verify_kpoints(self, params):
        """common kpoints parameter consistency check"""
        log = ''
        kpoints = params.get('kpoints')
        if kpoints:
            if len(kpoints) != 1:
                valid = False
<<<<<<< HEAD
                log += ('{}: parameters: kpoints dict must '
                        'contain exactly one item'
                        ).format(self.parent.__class__.__name__)
=======
                log += (
                    '{}: parameters: kpoints dict must '
                    'contain exactly one item'
                    ).format(self.parent.__class__.__name__)  # yapf: disable
>>>>>>> 15c33360
            else:
                valid = bool(kpoints.get('mesh'))
                valid |= bool(kpoints.get('list'))
                valid |= bool(kpoints.get('path'))
                if not valid:
<<<<<<< HEAD
                    log += ('{}: parameters: kpoints dict must '
                            'contain one of the keys '
                            '"mesh", "list" or "path"'
                            ).format(self.parent.__class__.__name__)
=======
                    log += (
                        '{}: parameters: kpoints dict must '
                        'contain one of the keys '
                        '"mesh", "list" or "path"'
                        ).format(self.parent.__class__.__name__)  # yapf: disable
>>>>>>> 15c33360

        elif params.get('continue_from'):
            valid = True
        else:
<<<<<<< HEAD
            log += ('{}: parameters: kpoints dict must be set, if '
                    'not continuing from a finished calculation'
                    ).format(self.parent.__class__.__name__)
=======
            log += (
                '{}: parameters: kpoints dict must be set, if '
                'not continuing from a finished calculation'
                ).format(self.parent.__class__.__name__)  # yapf: disable
>>>>>>> 15c33360
            valid = False
        return valid, log

    def _verify_paws(self, params):
        """check the paw input parameter for availability of the indicated
        paw nodes in the database."""
        from aiida.orm import DataFactory
        paw_cls = DataFactory('vasp.paw')
        log = ''
        valid = True
        if not params.get('continue_from'):
            paw_fam = params.get('paw_family')
            paw_map = params.get('paw_map')
            fam_valid = bool(paw_fam) and paw_cls.check_family(paw_fam)
            if not fam_valid:
<<<<<<< HEAD
                log += ('{}: parameters: paw_family must be set '
                        'to the name of a PAW family containing '
                        'PAWs necessary for this calculation, if '
                        'not continuing from a finished calculation'
                        ).format(self.parent.__class__.__name__)
=======
                log += (
                    '{}: parameters: paw_family must be set '
                    'to the name of a PAW family containing '
                    'PAWs necessary for this calculation, if '
                    'not continuing from a finished calculation'
                    ).format(self.parent.__class__.__name__)  # yapf: disable
>>>>>>> 15c33360
                valid = False
            map_given = bool(paw_map)
            if not map_given:
                log += ('{}: parameters: paw_map must be a dict '
                        'containing a 1 to 1 mapping of elements '
                        'to symbols, if not continuing from a finished '
                        'calculation.').format(self.parent.__class__.__name__)
                valid = False
        return valid, log

    @classmethod
    def get_params_template(cls, continuation=False):
        """returns a dictionary with some common keys and explanations"""
        tmpl = {}
        tmpl['vasp_code'] = 'code@computer'
        tmpl['queue'] = 'queue name on the remote computer'
        tmpl['resources'] = {
            'num_machines': 'int',
            'num_mpiprocs_per_machine': 'int'
        }
        tmpl['kpoints'] = {'mesh | list | path': ['...']}
        tmpl['label'] = 'optional label for calculations'
        tmpl['description'] = 'optional description for calculations'
        tmpl['extras'] = {
            'explanation': ('dict with extra attributes you '
                            'want to give to all calcs run by this workflow.')
        }
        tmpl['parameters'] = {
            'explanation': ('incar keys for the calculation')
        }
        if continuation:
            tmpl['continue_from'] = 'uuid of a finished calculation'
            tmpl['kpoints'] = ['default: same as previous calc)']
            tmpl['parameters'] = {
                'explanation': ('additional / '
                                'override incar keys')
            }
        else:
            tmpl['paw_family'] = ('name of a PAW family as imported from the '
                                  'commandline')
            tmpl['paw_map'] = {'Element': 'Symbol'}
            tmpl['structure'] = 'POSCAR or CIF file'
        return tmpl

    @classmethod
    def get_template(cls, wf_class=None, path=None):
        """
        Stores the output of the parent's get_params_template method
        in a JSON file
        """
        import json
        from os.path import abspath, expanduser, exists
        result = None
        wf_class = wf_class or cls
        tpl_dict = wf_class.get_params_template()
        if path:
            path = abspath(expanduser(path))
            write = True
            if exists(path):
                overwrite = raw_input(path + ' exists! Overwrite? [y/N]: ')
                return bool(overwrite.lower() in ['y', 'yes'])
            if write:
                with open(path, 'w') as input_tpl:
                    json.dump(tpl_dict, input_tpl, indent=4, sort_keys=True)
                result = path
        else:
            result = json.dumps(tpl_dict, indent=2, sort_keys=True)
        return result<|MERGE_RESOLUTION|>--- conflicted
+++ resolved
@@ -169,47 +169,28 @@
         if kpoints:
             if len(kpoints) != 1:
                 valid = False
-<<<<<<< HEAD
-                log += ('{}: parameters: kpoints dict must '
-                        'contain exactly one item'
-                        ).format(self.parent.__class__.__name__)
-=======
                 log += (
                     '{}: parameters: kpoints dict must '
                     'contain exactly one item'
                     ).format(self.parent.__class__.__name__)  # yapf: disable
->>>>>>> 15c33360
             else:
                 valid = bool(kpoints.get('mesh'))
                 valid |= bool(kpoints.get('list'))
                 valid |= bool(kpoints.get('path'))
                 if not valid:
-<<<<<<< HEAD
-                    log += ('{}: parameters: kpoints dict must '
-                            'contain one of the keys '
-                            '"mesh", "list" or "path"'
-                            ).format(self.parent.__class__.__name__)
-=======
                     log += (
                         '{}: parameters: kpoints dict must '
                         'contain one of the keys '
                         '"mesh", "list" or "path"'
                         ).format(self.parent.__class__.__name__)  # yapf: disable
->>>>>>> 15c33360
 
         elif params.get('continue_from'):
             valid = True
         else:
-<<<<<<< HEAD
-            log += ('{}: parameters: kpoints dict must be set, if '
-                    'not continuing from a finished calculation'
-                    ).format(self.parent.__class__.__name__)
-=======
             log += (
                 '{}: parameters: kpoints dict must be set, if '
                 'not continuing from a finished calculation'
                 ).format(self.parent.__class__.__name__)  # yapf: disable
->>>>>>> 15c33360
             valid = False
         return valid, log
 
@@ -225,20 +206,12 @@
             paw_map = params.get('paw_map')
             fam_valid = bool(paw_fam) and paw_cls.check_family(paw_fam)
             if not fam_valid:
-<<<<<<< HEAD
-                log += ('{}: parameters: paw_family must be set '
-                        'to the name of a PAW family containing '
-                        'PAWs necessary for this calculation, if '
-                        'not continuing from a finished calculation'
-                        ).format(self.parent.__class__.__name__)
-=======
                 log += (
                     '{}: parameters: paw_family must be set '
                     'to the name of a PAW family containing '
                     'PAWs necessary for this calculation, if '
                     'not continuing from a finished calculation'
                     ).format(self.parent.__class__.__name__)  # yapf: disable
->>>>>>> 15c33360
                 valid = False
             map_given = bool(paw_map)
             if not map_given:
