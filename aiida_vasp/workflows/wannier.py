--- conflicted
+++ resolved
@@ -3,15 +3,9 @@
 
 from .helper import WorkflowHelper
 
-<<<<<<< HEAD
-class WannierWorkflow(Workflow):
-    '''AiiDA workflow to run a wannier90 calculation, continuing from
-    a vasp.amn calc'''
-=======
 
 class WannierWorkflow(Workflow):
     """AiiDA workflow to run a wannier90 calculation, continuing from a vasp.amn calc"""
->>>>>>> 15c33360
     Helper = WorkflowHelper
 
     def __init__(self, **kwargs):
@@ -52,15 +46,9 @@
             old_win = cont.inp.wannier_parameters
             wdat = cont.out.wannier_data
 
-<<<<<<< HEAD
-        ParamData = DataFactory('parameter')
-        mods = ParamData(dict=params['parameters'])
-        mod_c, mod_d = modify_wannier_parameters_inline(
-=======
         param_cls = DataFactory('parameter')
         mods = param_cls(dict=params['parameters'])
         _, mod_d = modify_wannier_parameters_inline(
->>>>>>> 15c33360
             original=old_win, modifications=mods)
         win = mod_d['wannier_parameters']
         calc = self.get_wannier_calc(win, wdat)
@@ -75,12 +63,7 @@
     @Workflow.step
     #pylint: disable=protected-access
     def end(self):
-<<<<<<< HEAD
-        params = self.get_parameters()
-        wset = params['parameters']
-=======
         """Set results"""
->>>>>>> 15c33360
         calc = self.helper._get_first_step_calc(self.start)
         output_links = ['bands', 'tb_model']
         valid = self.helper._verify_calc_output(calc, output_links)
