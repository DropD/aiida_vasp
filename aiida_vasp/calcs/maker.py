--- conflicted
+++ resolved
@@ -4,10 +4,11 @@
 import os
 
 from aiida.orm import CalculationFactory, DataFactory
-from aiida_vasp.calcs.base import ordered_unique_list
-
 
 # pylint: disable=too-many-instance-attributes,too-many-public-methods
+from aiida_vasp.calcs.vasp import ordered_unique_list
+
+
 class VaspMaker(object):
     """
     simplifies creating a Scf, Nscf or AmnCalculation from scratch interactively or
@@ -108,11 +109,7 @@
     .. py:attribute:: elements
 
         Chemical symbols of the elements contained in py:attr:structure
-<<<<<<< HEAD
-    '''
-=======
     """
->>>>>>> 15c33360
 
     def __init__(self, *args, **kwargs):
         self._recipe = None
@@ -134,14 +131,9 @@
         if 'copy_from' in kwargs:
             self._copy_from(kwargs['copy_from'])
 
-<<<<<<< HEAD
-    def _init_defaults(self, *args, **kwargs):
-        calcname = kwargs.get('calc_cls', 'vasp.vasp')
-=======
     def _init_defaults(self, *args, **kwargs):  # pylint: disable=unused-argument
         """Set default values"""
-        calcname = kwargs.get('calc_cls', 'vasp.vasp5')
->>>>>>> 15c33360
+        calcname = kwargs.get('calc_cls', 'vasp.vasp')
         if isinstance(calcname, (str, unicode)):
             self.calc_cls = CalculationFactory(calcname)
         else:
@@ -240,15 +232,6 @@
         calc.set_resources(self._resources)
         return calc
 
-<<<<<<< HEAD
-    # ~     # TODO: check structure.get_ase() / cif
-    # ~     # TODO: check paws
-    # ~     # TODO: check kpoints
-    # ~     # TODO: check WAVECAR / CHGCAR if applicable
-    # ~     # TODO: check wannier_parameters if applicable
-
-=======
->>>>>>> 15c33360
     @property
     def structure(self):
         return self._structure
@@ -385,15 +368,9 @@
     def add_parameters(self, **kwargs):
         if self._parameters.pk:
             self._parameters = self._parameters.copy()
-<<<<<<< HEAD
-        for k, v in kwargs.iteritems():
-            if k not in self.parameters:
-                self._parameters.update_dict({k: v})
-=======
         for key, value in kwargs.iteritems():
             if key not in self.parameters:
                 self._parameters.update_dict({key: value})
->>>>>>> 15c33360
 
     def rewrite_parameters(self, **kwargs):
         if self._parameters_conflict(kwargs):
@@ -403,13 +380,8 @@
 
     def _parameters_conflict(self, parameters):
         conflict = False
-<<<<<<< HEAD
-        for k, v in parameters.iteritems():
-            conflict |= (self.parameters.get(k) != v)
-=======
         for key, value in parameters.iteritems():
             conflict |= (self.parameters.get(key) != value)
->>>>>>> 15c33360
         return conflict
 
     def _set_default_paws(self):
@@ -417,27 +389,17 @@
             if key not in self._paws:
                 if self._paw_def is None:
                     raise ValueError(
-<<<<<<< HEAD
-                        "The 'paw_map' keyword is required. Pre-defined potential mappings are defined in 'aiida.tools.codespecific.vasp.default_paws'.".
-                        format(k))
-=======
                         "The 'paw_map' keyword is required. Pre-defined potential "
                         "mappings are defined in 'aiida.tools.codespecific.vasp.default_paws'."
                     )
->>>>>>> 15c33360
                 try:
                     paw = self.calc_cls.Paw.load_paw(
                         family=self._paw_fam, symbol=self._paw_def[key])[0]
                 except KeyError:
                     raise ValueError(
                         "The given 'paw_map' does not contain a mapping for element '{}'".
-<<<<<<< HEAD
-                        format(k))
-                self._paws[k] = paw
-=======
                         format(key))
                 self._paws[key] = paw
->>>>>>> 15c33360
 
     @property
     def elements(self):
@@ -457,33 +419,21 @@
         """
         Verify input parameters
 
-<<<<<<< HEAD
-    def verify_parameters(self):
-=======
         :return: (bool, string) success, message
         """
->>>>>>> 15c33360
         if not self._structure:
             raise ValueError('need structure,')
         magmom = self.parameters.get('magmom', [])
         lsorb = self.parameters.get('lsorbit', False)
         lnonc = self.parameters.get('lnoncollinear', False)
-<<<<<<< HEAD
-        ok = True
-=======
         parameters_ok = True
->>>>>>> 15c33360
         msg = 'Everything ok'
         nmag = len(magmom)
         nsit = self.n_ions
         if lsorb:
             if lnonc:
                 if magmom and not nmag == 3 * nsit:
-<<<<<<< HEAD
-                    ok = False
-=======
                     parameters_ok = False
->>>>>>> 15c33360
                     msg = 'magmom has wrong dimension'
             else:
                 if magmom and not nmag == nsit:
@@ -496,16 +446,10 @@
         return parameters_ok, msg
 
     def check_magmom(self):
-<<<<<<< HEAD
-        magmom = self.parameters.get('magmom', [])
-        st_magmom = self._structure.get_ase().get_initial_magnetic_moments()
-        lsf = self.noncol and 3 or 1
-=======
         """Check that the magnetic moment given in parameters matches the one of the structure"""
         magnetic_moment = self.parameters.get('magmom', [])
         structure_mm = self._structure.get_ase().get_initial_magnetic_moments()
         lsf = 3 if self.noncol else 1
->>>>>>> 15c33360
         nio = self.n_ions
         structure_mm_dim = nio * lsf
         magnetic_moment_dim = len(magnetic_moment)
